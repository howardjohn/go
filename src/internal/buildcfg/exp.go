// Copyright 2021 The Go Authors. All rights reserved.
// Use of this source code is governed by a BSD-style
// license that can be found in the LICENSE file.

package buildcfg

import (
	"fmt"
	"reflect"
	"strings"

	"internal/goexperiment"
)

// Experiment contains the toolchain experiments enabled for the
// current build.
//
// (This is not necessarily the set of experiments the compiler itself
// was built with.)
<<<<<<< HEAD
var Experiment goexperiment.Flags = parseExperiments(GOARCH)

var regabiSupported = GOARCH == "amd64" || GOARCH == "arm64"
var regabiDeveloping = false

// experimentBaseline specifies the experiment flags that are enabled by
// default in the current toolchain. This is, in effect, the "control"
// configuration and any variation from this is an experiment.
var experimentBaseline = goexperiment.Flags{
	RegabiWrappers: regabiSupported,
	RegabiReflect:  regabiSupported,
	RegabiArgs:     regabiSupported,
}
=======
//
// experimentBaseline specifies the experiment flags that are enabled by
// default in the current toolchain. This is, in effect, the "control"
// configuration and any variation from this is an experiment.
var Experiment, experimentBaseline = func() (goexperiment.Flags, goexperiment.Flags) {
	flags, baseline, err := ParseGOEXPERIMENT(GOOS, GOARCH, envOr("GOEXPERIMENT", defaultGOEXPERIMENT))
	if err != nil {
		Error = err
	}
	return flags, baseline
}()

const DefaultGOEXPERIMENT = defaultGOEXPERIMENT
>>>>>>> 4711bf30

// FramePointerEnabled enables the use of platform conventions for
// saving frame pointers.
//
// This used to be an experiment, but now it's always enabled on
// platforms that support it.
//
// Note: must agree with runtime.framepointer_enabled.
var FramePointerEnabled = GOARCH == "amd64" || GOARCH == "arm64"

// ParseGOEXPERIMENT parses a (GOOS, GOARCH, GOEXPERIMENT)
// configuration tuple and returns the enabled and baseline experiment
// flag sets.
//
// TODO(mdempsky): Move to internal/goexperiment.
func ParseGOEXPERIMENT(goos, goarch, goexp string) (flags, baseline goexperiment.Flags, err error) {
	regabiSupported := goarch == "amd64" && (goos == "android" || goos == "linux" || goos == "darwin" || goos == "windows")

	baseline = goexperiment.Flags{
		RegabiWrappers: regabiSupported,
		RegabiG:        regabiSupported,
		RegabiReflect:  regabiSupported,
		RegabiDefer:    regabiSupported,
		RegabiArgs:     regabiSupported,
	}

	// Start with the statically enabled set of experiments.
	flags = baseline

	// Pick up any changes to the baseline configuration from the
	// GOEXPERIMENT environment. This can be set at make.bash time
	// and overridden at build time.
	if goexp != "" {
		// Create a map of known experiment names.
		names := make(map[string]func(bool))
		rv := reflect.ValueOf(&flags).Elem()
		rt := rv.Type()
		for i := 0; i < rt.NumField(); i++ {
			field := rv.Field(i)
			names[strings.ToLower(rt.Field(i).Name)] = field.SetBool
		}

		// "regabi" is an alias for all working regabi
		// subexperiments, and not an experiment itself. Doing
		// this as an alias make both "regabi" and "noregabi"
		// do the right thing.
		names["regabi"] = func(v bool) {
			flags.RegabiWrappers = v
			flags.RegabiReflect = v
			flags.RegabiArgs = v
		}

		// Parse names.
		for _, f := range strings.Split(goexp, ",") {
			if f == "" {
				continue
			}
			if f == "none" {
				// GOEXPERIMENT=none disables all experiment flags.
				// This is used by cmd/dist, which doesn't know how
				// to build with any experiment flags.
				flags = goexperiment.Flags{}
				continue
			}
			val := true
			if strings.HasPrefix(f, "no") {
				f, val = f[2:], false
			}
			set, ok := names[f]
			if !ok {
				err = fmt.Errorf("unknown GOEXPERIMENT %s", f)
				return
			}
			set(val)
		}
	}

	// regabiwrappers is always enabled on amd64.
	if goarch == "amd64" {
		flags.RegabiWrappers = true
	}
	// regabi is only supported on amd64 and arm64.
	if goarch != "amd64" && goarch != "arm64" {
		flags.RegabiWrappers = false
		flags.RegabiReflect = false
		flags.RegabiArgs = false
	}
	// Check regabi dependencies.
<<<<<<< HEAD
	if flags.RegabiArgs && !(flags.RegabiWrappers && flags.RegabiReflect) {
		Error = fmt.Errorf("GOEXPERIMENT regabiargs requires regabiwrappers,regabireflect")
=======
	if flags.RegabiG && !flags.RegabiWrappers {
		err = fmt.Errorf("GOEXPERIMENT regabig requires regabiwrappers")
	}
	if flags.RegabiArgs && !(flags.RegabiWrappers && flags.RegabiG && flags.RegabiReflect && flags.RegabiDefer) {
		err = fmt.Errorf("GOEXPERIMENT regabiargs requires regabiwrappers,regabig,regabireflect,regabidefer")
>>>>>>> 4711bf30
	}
	return
}

// expList returns the list of lower-cased experiment names for
// experiments that differ from base. base may be nil to indicate no
// experiments. If all is true, then include all experiment flags,
// regardless of base.
func expList(exp, base *goexperiment.Flags, all bool) []string {
	var list []string
	rv := reflect.ValueOf(exp).Elem()
	var rBase reflect.Value
	if base != nil {
		rBase = reflect.ValueOf(base).Elem()
	}
	rt := rv.Type()
	for i := 0; i < rt.NumField(); i++ {
		name := strings.ToLower(rt.Field(i).Name)
		val := rv.Field(i).Bool()
		baseVal := false
		if base != nil {
			baseVal = rBase.Field(i).Bool()
		}
		if all || val != baseVal {
			if val {
				list = append(list, name)
			} else {
				list = append(list, "no"+name)
			}
		}
	}
	return list
}

// GOEXPERIMENT is a comma-separated list of enabled or disabled
// experiments that differ from the baseline experiment configuration.
// GOEXPERIMENT is exactly what a user would set on the command line
// to get the set of enabled experiments.
func GOEXPERIMENT() string {
	return strings.Join(expList(&Experiment, &experimentBaseline, false), ",")
}

// EnabledExperiments returns a list of enabled experiments, as
// lower-cased experiment names.
func EnabledExperiments() []string {
	return expList(&Experiment, nil, false)
}

// AllExperiments returns a list of all experiment settings.
// Disabled experiments appear in the list prefixed by "no".
func AllExperiments() []string {
	return expList(&Experiment, nil, true)
}

// UpdateExperiments updates the Experiment global based on a new GOARCH value.
// This is only required for cmd/go, which can change GOARCH after
// program startup due to use of "go env -w".
func UpdateExperiments(goos, goarch, goexperiment string) {
	var err error
	Experiment, experimentBaseline, err = ParseGOEXPERIMENT(goos, goarch, goexperiment)
	if err != nil {
		Error = err
	}
}<|MERGE_RESOLUTION|>--- conflicted
+++ resolved
@@ -17,21 +17,6 @@
 //
 // (This is not necessarily the set of experiments the compiler itself
 // was built with.)
-<<<<<<< HEAD
-var Experiment goexperiment.Flags = parseExperiments(GOARCH)
-
-var regabiSupported = GOARCH == "amd64" || GOARCH == "arm64"
-var regabiDeveloping = false
-
-// experimentBaseline specifies the experiment flags that are enabled by
-// default in the current toolchain. This is, in effect, the "control"
-// configuration and any variation from this is an experiment.
-var experimentBaseline = goexperiment.Flags{
-	RegabiWrappers: regabiSupported,
-	RegabiReflect:  regabiSupported,
-	RegabiArgs:     regabiSupported,
-}
-=======
 //
 // experimentBaseline specifies the experiment flags that are enabled by
 // default in the current toolchain. This is, in effect, the "control"
@@ -45,7 +30,6 @@
 }()
 
 const DefaultGOEXPERIMENT = defaultGOEXPERIMENT
->>>>>>> 4711bf30
 
 // FramePointerEnabled enables the use of platform conventions for
 // saving frame pointers.
@@ -62,13 +46,11 @@
 //
 // TODO(mdempsky): Move to internal/goexperiment.
 func ParseGOEXPERIMENT(goos, goarch, goexp string) (flags, baseline goexperiment.Flags, err error) {
-	regabiSupported := goarch == "amd64" && (goos == "android" || goos == "linux" || goos == "darwin" || goos == "windows")
+	regabiSupported := goarch == "amd64" || goarch == "arm64"
 
 	baseline = goexperiment.Flags{
 		RegabiWrappers: regabiSupported,
-		RegabiG:        regabiSupported,
 		RegabiReflect:  regabiSupported,
-		RegabiDefer:    regabiSupported,
 		RegabiArgs:     regabiSupported,
 	}
 
@@ -134,16 +116,8 @@
 		flags.RegabiArgs = false
 	}
 	// Check regabi dependencies.
-<<<<<<< HEAD
 	if flags.RegabiArgs && !(flags.RegabiWrappers && flags.RegabiReflect) {
-		Error = fmt.Errorf("GOEXPERIMENT regabiargs requires regabiwrappers,regabireflect")
-=======
-	if flags.RegabiG && !flags.RegabiWrappers {
-		err = fmt.Errorf("GOEXPERIMENT regabig requires regabiwrappers")
-	}
-	if flags.RegabiArgs && !(flags.RegabiWrappers && flags.RegabiG && flags.RegabiReflect && flags.RegabiDefer) {
-		err = fmt.Errorf("GOEXPERIMENT regabiargs requires regabiwrappers,regabig,regabireflect,regabidefer")
->>>>>>> 4711bf30
+		err = fmt.Errorf("GOEXPERIMENT regabiargs requires regabiwrappers,regabireflect")
 	}
 	return
 }
